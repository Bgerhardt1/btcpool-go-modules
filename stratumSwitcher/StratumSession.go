package main

import (
	"bufio"
	"errors"
	"net"
	"strings"
	"sync"
	"time"

	"github.com/golang/glog"
	"github.com/samuel/go-zookeeper/zk"
)

// BTCAgent的客户端类型前缀
const btcAgentClientTypePrefix = "btccom-agent/"

// BTCAgent的ex-message的magic number
const btcAgentExMessageMagicNumber = 0x7F

// 协议检测超时时间
const protocolDetectTimeoutSeconds = 15

// 矿工名获取超时时间
const findWorkerNameTimeoutSeconds = 60

// 服务器响应subscribe消息的超时时间
const readSubscribeResponseTimeoutSeconds = 10

// 纯代理模式下接收消息的超时时间
// 若长时间接收不到消息，就无法及时处理对端已断开事件，
// 因此设置接收超时时间，每隔一定时间就放弃接收，检查状态，并重新开始接收
const receiveMessageTimeoutSeconds = 15

// 服务器断开连接时的重试次数
const retryTimeWhenServerDown = 10

// 创建的 bufio Reader 的 buffer 大小
const bufioReaderBufSize = 128

// ProtocolType 代理的协议类型
type ProtocolType uint8

const (
	// ProtocolStratum Stratum协议
	ProtocolStratum ProtocolType = iota
	// ProtocolUnknown 未知协议（无法处理）
	ProtocolUnknown ProtocolType = iota
)

// RunningStat 运行状态
type RunningStat uint8

const (
	// StatRunning 正在运行
	StatRunning RunningStat = iota
	// StatStoped 已停止
	StatStoped RunningStat = iota
	// StatReconnecting 正在重连服务器
	StatReconnecting RunningStat = iota
)

// StratumSession 是一个 Stratum 会话，包含了到客户端和到服务端的连接及状态信息
type StratumSession struct {
	// 会话管理器
	manager *StratumSessionManager

	// 是否为BTCAgent
	isBTCAgent bool

	// 是否在运行
	runningStat RunningStat
	// 服务器重连计数器
	reconnectCounter uint32
	// 改变runningStat和switchCoinCount时要加的锁
	lock sync.Mutex

	clientConn   net.Conn
	clientReader *bufio.Reader

	// 客户端IP地址及端口
	clientIPPort string

	serverConn   net.Conn
	serverReader *bufio.Reader

	// sessionID 会话ID，也做为矿机挖矿时的 Extranonce1
	sessionID       uint32
	sessionIDString string

	fullWorkerName   string // 完整的矿工名
	subaccountName   string // 子账户名部分
	minerNameWithDot string // 矿机名部分（包含前导“.”）

	stratumSubscribeRequest *JSONRPCRequest
	stratumAuthorizeRequest *JSONRPCRequest

	// 用户所挖的币种
	miningCoin string
	// 监控的Zookeeper路径
	zkWatchPath string
	// 监控的Zookeeper事件
	zkWatchEvent <-chan zk.Event
}

// NewStratumSession 创建一个新的 Stratum 会话
func NewStratumSession(manager *StratumSessionManager, clientConn net.Conn, sessionID uint32) (session *StratumSession) {
	session = new(StratumSession)

	session.runningStat = StatStoped
	session.manager = manager
	session.sessionID = sessionID

	session.clientConn = clientConn
	session.clientReader = bufio.NewReaderSize(clientConn, bufioReaderBufSize)

	session.clientIPPort = clientConn.RemoteAddr().String()
	session.sessionIDString = Uint32ToHex(session.sessionID)

	if glog.V(3) {
		glog.Info("IP: ", session.clientIPPort, ", Session ID: ", session.sessionIDString)
	}
	return
}

// IsRunning 检查会话是否在运行（线程安全）
func (session *StratumSession) IsRunning() bool {
	session.lock.Lock()
	defer session.lock.Unlock()

	return session.runningStat != StatStoped
}

// setStat 设置会话状态（线程安全）
func (session *StratumSession) setStat(stat RunningStat) {
	session.lock.Lock()
	session.runningStat = stat
	session.lock.Unlock()
}

// getStat 获取会话状态（线程安全）
func (session *StratumSession) getStat() RunningStat {
	session.lock.Lock()
	defer session.lock.Unlock()

	return session.runningStat
}

// getReconnectCounter 获取币种切换计数（线程安全）
func (session *StratumSession) getReconnectCounter() uint32 {
	session.lock.Lock()
	defer session.lock.Unlock()

	return session.reconnectCounter
}

// Run 启动一个 Stratum 会话
func (session *StratumSession) Run() {
	session.lock.Lock()

	if session.runningStat != StatStoped {
		session.lock.Unlock()
		return
	}

	session.runningStat = StatRunning
	session.lock.Unlock()

	protocolType := session.protocolDetect()

	// 其实目前只有一种协议，即Stratum协议
	// BTCAgent在认证完成之前走的也是Stratum协议
	if protocolType != ProtocolStratum {
		session.Stop()
		return
	}

	session.runProxyStratum()
}

// Resume 恢复一个Stratum会话
func (session *StratumSession) Resume(sessionData StratumSessionData, serverConn net.Conn) {
	session.lock.Lock()

	if session.runningStat != StatStoped {
		session.lock.Unlock()
		return
	}

	session.runningStat = StatRunning
	session.lock.Unlock()

	// 恢复服务器连接
	session.serverConn = serverConn
	session.serverReader = bufio.NewReaderSize(serverConn, bufioReaderBufSize)

	_, stratumErr := session.parseSubscribeRequest(sessionData.StratumSubscribeRequest)
	if stratumErr != nil {
		glog.Error("Resume session ", session.clientIPPort, " failed: ", stratumErr)
		session.Stop()
		return
	}

	stratumErr = session.parseAuthorizeRequest(sessionData.StratumAuthorizeRequest)
	if stratumErr != nil {
		glog.Error("Resume session ", session.clientIPPort, " failed: ", stratumErr)
		session.Stop()
		return
	}

	err := session.findMiningCoin()
	if err != nil {
		glog.Error("Resume session ", session.clientIPPort, " failed: ", err)
		session.Stop()
		return
	}

	if session.miningCoin != sessionData.MiningCoin {
		glog.Error("Resume session ", session.clientIPPort, " failed: mining coin changed: ",
			sessionData.MiningCoin, " -> ", session.miningCoin)
		session.Stop()
		return
	}

	glog.Info("Resume Session Success: ", session.clientIPPort, "; ", session.fullWorkerName, "; ", session.miningCoin)

	// 此后转入纯代理模式
	session.proxyStratum()
}

// Stop 停止一个 Stratum 会话
func (session *StratumSession) Stop() {
	session.lock.Lock()

	if session.runningStat == StatStoped {
		session.lock.Unlock()
		return
	}

	session.runningStat = StatStoped
	session.lock.Unlock()

	if session.serverConn != nil {
		session.serverConn.Close()
	}

	if session.clientConn != nil {
		session.clientConn.Close()
	}

	session.manager.ReleaseStratumSession(session)
	session.manager = nil

	if glog.V(2) {
		glog.Info("Session Stoped: ", session.clientIPPort, "; ", session.fullWorkerName, "; ", session.miningCoin)
	}
}

func (session *StratumSession) protocolDetect() ProtocolType {
	magicNumber, err := session.peekFromClientWithTimeout(1, protocolDetectTimeoutSeconds*time.Second)

	if err != nil {
		glog.Warning("read failed: ", err)
		return ProtocolUnknown
	}

	// 从客户端收到的第一个报文一定是Stratum协议的JSON字符串。
	// BTC Agent在subscribe和authorize阶段发送的是标准Stratum协议JSON字符串，
	// 只有在authorize完成之后才可能出现ex-message。
	//
	// 这也就是说，一方面，BTC Agent可以和普通矿机共享连接和认证流程，
	// 另一方面，我们无法在最开始就检测出客户端是BTC Agent，我们要随时做好收到ex-message的准备。
	if magicNumber[0] != '{' {
		glog.Warning("Unknown Protocol")
		return ProtocolUnknown
	}

	if glog.V(3) {
		glog.Info("Found Stratum Protocol")
	}
	return ProtocolStratum
}

func (session *StratumSession) runProxyStratum() {
	var err error

	err = session.stratumFindWorkerName()

	if err != nil {
		session.Stop()
		return
	}

	err = session.findMiningCoin()

	if err != nil {
		session.Stop()
		return
	}

	err = session.connectStratumServer()

	if err != nil {
		session.Stop()
		return
	}

	// 此后转入纯代理模式
	session.proxyStratum()
}

func (session *StratumSession) parseSubscribeRequest(request *JSONRPCRequest) (interface{}, *StratumError) {
	if request.Method != "mining.subscribe" {
		return nil, StratumErrNeedSubscribed
	}

	// 保存原始订阅请求以便转发给Stratum服务器
	session.stratumSubscribeRequest = request

	// 生成响应
	result := JSONRPCArray{JSONRPCArray{JSONRPCArray{"mining.set_difficulty", session.sessionIDString}, JSONRPCArray{"mining.notify", session.sessionIDString}}, session.sessionIDString, 8}
	return result, nil
}

func (session *StratumSession) parseAuthorizeRequest(request *JSONRPCRequest) *StratumError {
	if request.Method != "mining.authorize" {
		return StratumErrNeedAuthorize
	}

	if len(request.Params) < 1 {
		return StratumErrTooFewParams
	}

	fullWorkerName, ok := request.Params[0].(string)

	if !ok {
		return StratumErrWorkerNameMustBeString
	}

	// 矿工名
	session.fullWorkerName = strings.TrimSpace(fullWorkerName)

	if strings.Contains(session.fullWorkerName, ".") {
		// 截取“.”之前的做为子账户名，“.”及之后的做矿机名
		pos := strings.Index(session.fullWorkerName, ".")
		session.subaccountName = session.fullWorkerName[:pos]
		session.minerNameWithDot = session.fullWorkerName[pos:]
	} else {
		session.subaccountName = session.fullWorkerName
		session.minerNameWithDot = ""
	}

	if len(session.subaccountName) < 1 {
		return StratumErrWorkerNameStartWrong
	}

	// 保存原始请求以便转发给Stratum服务器
	session.stratumAuthorizeRequest = request

	return nil
}

func (session *StratumSession) stratumFindWorkerName() error {
	e := make(chan error, 1)

	go func() {
		defer close(e)
		response := new(JSONRPCResponse)

		// 矿机订阅
		for {
			requestJSON, err := session.clientReader.ReadBytes('\n')

			if err != nil {
				e <- errors.New("read line failed: " + err.Error())
				return
			}

			request, err := NewJSONRPCRequest(requestJSON)

			// ignore the json decode error
			if err != nil {
				if glog.V(3) {
					glog.Info("JSON decode failed: ", err.Error(), string(requestJSON))
				}
				continue
			}

			result, stratumErr := session.parseSubscribeRequest(request)

			response.ID = request.ID
			response.Result = result
			response.Error = stratumErr.ToJSONRPCArray(session.manager.serverID)

			_, err = session.writeJSONResponseToClient(response)

			if err != nil {
				e <- errors.New("Write JSON Response Failed: " + err.Error())
				return
			}

			// 如果订阅成功则跳出循环
			if stratumErr == nil {
				break
			}
		}

		// 矿机认证
		for {
			requestJSON, err := session.clientReader.ReadBytes('\n')

			if err != nil {
				e <- errors.New("read line failed: " + err.Error())
				return
			}

			request, err := NewJSONRPCRequest(requestJSON)

			// ignore the json decode error
			if err != nil {
				glog.V(3).Info("JSON decode failed: ", err.Error(), string(requestJSON))
				continue
			}

			stratumErr := session.parseAuthorizeRequest(request)

			// 如果认证成功则跳出循环
			// 此时不发送认证成功的响应，因为事实上还没有连接服务器进行认证
			if stratumErr == nil {
				// 发送一个空错误表示成功
				e <- nil
				return
			}

			// 否则，把错误信息发给矿机
			response.ID = request.ID
			response.Result = nil
			response.Error = stratumErr.ToJSONRPCArray(session.manager.serverID)

			_, err = session.writeJSONResponseToClient(response)

			if err != nil {
				e <- errors.New("Write JSON Response Failed: " + err.Error())
				return
			}
		}
	}()

	select {
	case err := <-e:
		if err != nil {
			glog.Warning(err)
			return err
		}

		if glog.V(2) {
			glog.Info("FindWorkerName Success: ", session.fullWorkerName)
		}
		return nil

	case <-time.After(findWorkerNameTimeoutSeconds * time.Second):
		glog.Warning("FindWorkerName Timeout")
		return errors.New("FindWorkerName Timeout")
	}
}

func (session *StratumSession) findMiningCoin() error {
	// 从zookeeper读取用户想挖的币种

	session.zkWatchPath = session.manager.zookeeperSwitcherWatchDir + session.subaccountName
	data, event, err := session.manager.zookeeperManager.GetW(session.zkWatchPath, session.sessionID)

	if err != nil {
		if glog.V(3) {
			glog.Info("FindMiningCoin Failed: " + session.zkWatchPath + "; " + err.Error())
		}
		response := JSONRPCResponse{nil, nil, JSONRPCArray{201, "Cannot Found Minning Coin Type", nil}}
		session.writeJSONResponseToClient(&response)

		return err
	}

	session.miningCoin = string(data)
	session.zkWatchEvent = event

	return nil
}

func (session *StratumSession) connectStratumServer() error {
	// 获取当前运行状态
	runningStat := session.getStat()
	// 寻找币种对应的服务器
	serverInfo, ok := session.manager.stratumServerInfoMap[session.miningCoin]

	// 对应的服务器不存在
	if !ok {
		glog.Error("Stratum Server Not Found: ", session.miningCoin)
<<<<<<< HEAD
		if runningStat != StatReconnecting {
			response := JSONRPCResponse{nil, nil, StratumErrStratumServerNotFound.ToJSONRPCArray()}
			session.writeJSONResponseToClient(&response)
		}
=======

		response := JSONRPCResponse{nil, nil, StratumErrStratumServerNotFound.ToJSONRPCArray(session.manager.serverID)}
		session.writeJSONResponseToClient(&response)
>>>>>>> 9cdeeb91
		return StratumErrStratumServerNotFound
	}

	// 连接服务器
	serverConn, err := net.Dial("tcp", serverInfo.URL)

	if err != nil {
		glog.Error("Connect Stratum Server Failed: ", session.miningCoin, "; ", serverInfo.URL, "; ", err)
<<<<<<< HEAD
		if runningStat != StatReconnecting {
			response := JSONRPCResponse{nil, nil, StratumErrConnectStratumServerFailed.ToJSONRPCArray()}
			session.writeJSONResponseToClient(&response)
		}
=======

		response := JSONRPCResponse{nil, nil, StratumErrConnectStratumServerFailed.ToJSONRPCArray(session.manager.serverID)}
		session.writeJSONResponseToClient(&response)
>>>>>>> 9cdeeb91
		return StratumErrConnectStratumServerFailed
	}

	if glog.V(3) {
		glog.Info("Connect Stratum Server Success: ", session.miningCoin, "; ", serverInfo.URL)
	}

	session.serverConn = serverConn
	session.serverReader = bufio.NewReaderSize(serverConn, bufioReaderBufSize)

	// 为请求添加sessionID
	// API格式：mining.subscribe("user agent/version", "extranonce1")
	// <https://en.bitcoin.it/wiki/Stratum_mining_protocol>

	// 获取原始的参数1（user agent）
	userAgent := "stratumSwitcher"
	if len(session.stratumSubscribeRequest.Params) >= 1 {
		userAgent, ok = session.stratumSubscribeRequest.Params[0].(string)
		// 判断是否为BTCAgent
		if strings.HasPrefix(strings.ToLower(userAgent), btcAgentClientTypePrefix) {
			session.isBTCAgent = true
		}
	}
	if glog.V(3) {
		glog.Info("UserAgent: ", userAgent)
	}

	// 为了保证Web侧“最近提交IP”显示正确，将矿机的IP做为第三个参数传递给Stratum Server
	clientIP := session.clientIPPort[:strings.LastIndex(session.clientIPPort, ":")]
	clientIPLong := IP2Long(clientIP)
	session.stratumSubscribeRequest.SetParam(userAgent, session.sessionIDString, clientIPLong)

	// 发送mining.subscribe请求给服务器
	// sessionID已包含在其中，一并发送给服务器
	_, err = session.writeJSONRequestToServer(session.stratumSubscribeRequest)

	if err != nil {
		glog.Warning("Write Subscribe Request Failed: ", err)
		return err
	}

	responseJSON, err := session.readLineFromServerWithTimeout(readSubscribeResponseTimeoutSeconds * time.Second)

	if err != nil {
		glog.Warning("Read Subscribe Response Failed: ", err)
		return err
	}

	// 检查服务器返回的 sessionID 与当前保存的是否一致
	response, err := NewJSONRPCResponse(responseJSON)

	if err != nil {
		glog.Warning("Parse Subscribe Response Failed: ", err)
		return err
	}

	result, ok := response.Result.([]interface{})

	if !ok {
		glog.Warning("Parse Subscribe Response Failed: result is not an array")
		return ErrParseSubscribeResponseFailed
	}

	if len(result) < 2 {
		glog.Warning("Field too Few of Subscribe Response Result: ", result)
		return ErrParseSubscribeResponseFailed
	}

	sessionID, ok := result[1].(string)

	if !ok {
		glog.Warning("Parse Subscribe Response Failed: result[1] is not a string")
		return ErrParseSubscribeResponseFailed
	}

	// 服务器返回的 sessionID 与当前保存的不一致，此时挖到的所有share都会是无效的，断开连接
	if sessionID != session.sessionIDString {
		glog.Warning("Session ID Mismatched:  ", sessionID, " != ", session.sessionIDString)
		return ErrSessionIDInconformity
	}

	if glog.V(3) {
		glog.Info("Subscribe Success: ", string(responseJSON))
	}

	// 认证响应的JSON数据
	var authorizeResponseJSON []byte
	// 添加了币种后缀的矿机名
	fullWorkerNameWithCoinPostfix := session.subaccountName + "_" + session.miningCoin + session.minerNameWithDot

	// 认证状态
	var authSuccess = false
	// 最后一次尝试的矿机名
	var authWorkerName string
	// 矿机的密码，仅用于显示
	var authWorkerPasswd string

	if len(session.stratumAuthorizeRequest.Params) >= 2 {
		authWorkerPasswd, _ = session.stratumAuthorizeRequest.Params[1].(string)
	}

	// 在15秒内多次尝试认证
	// 之所以要多次认证，是因为第一次创建子账户的时候，Stratum Server不能及时的收到消息。
	// 新创建的子账户需要约10秒才能在Stratum Server可用。
	for i := 0; i < 5; i++ {
		// 首次认证尝试
		authWorkerName = fullWorkerNameWithCoinPostfix
		if glog.V(3) {
			glog.Info("Authorize: ", authWorkerName)
		}
		authSuccess, authorizeResponseJSON = session.miningAuthorize(authWorkerName)

		if authSuccess {
			break
		}

		// 认证没有成功，去掉币种后缀再试
		// 目前来说只有开启切换功能时新创建的子账户有币种后缀，之前的子账户并没有
		// 并且，即使重命名了子账户，没有重启过的stratum server也不会感知到子账户名已经改变
		if glog.V(3) {
			glog.Info("Authorize failed with ", authWorkerName, ", try ", session.fullWorkerName)
		}
		authWorkerName = session.fullWorkerName
		authSuccess, authorizeResponseJSON = session.miningAuthorize(authWorkerName)

		if authSuccess {
			break
		}

		// 还是没有成功，sleep 3秒
		time.Sleep(time.Duration(3) * time.Second)
	}

	// 若认证响应不为空，就转发给矿机，无论认证是否成功
	// 在重连服务器时不发送
	if authorizeResponseJSON != nil && runningStat != StatReconnecting {
		_, err := session.clientConn.Write(authorizeResponseJSON)

		if err != nil {
			glog.Warning("Write Authorize Response to Client Failed: ", err)
			return err
		}
	}

	// 返回认证的结果（若认证失败，则认为连接失败）

	if !authSuccess {
		glog.Warning("Authorize Failed: ", authWorkerName, "; ", session.miningCoin)
		return ErrAuthorizeFailed
	}

	glog.Info("Authorize Success: ", session.clientIPPort, "; ", session.miningCoin, "; ", authWorkerName, "; ", authWorkerPasswd, "; ", userAgent)
	return nil
}

// miningAuthorize 矿机认证
func (session *StratumSession) miningAuthorize(fullWorkerName string) (bool, []byte) {
	var request JSONRPCRequest

	// 深拷贝
	request.ID = session.stratumAuthorizeRequest.ID
	request.Method = session.stratumAuthorizeRequest.Method
	request.Params = make([]interface{}, len(session.stratumAuthorizeRequest.Params))
	copy(request.Params, session.stratumAuthorizeRequest.Params)

	// 设置为（可能）添加了币种后缀的矿工名
	request.Params[0] = fullWorkerName

	// 发送mining.authorize请求给服务器
	_, err := session.writeJSONRequestToServer(&request)

	if err != nil {
		glog.Warning("Write Authorize Request Failed: ", err)
		return false, nil
	}

	responseJSON, err := session.readLineFromServerWithTimeout(readSubscribeResponseTimeoutSeconds * time.Second)

	if err != nil {
		glog.Warning("Read Authorize Response Failed: ", err)
		return false, nil
	}

	response, err := NewJSONRPCResponse(responseJSON)

	if err != nil {
		glog.Warning("Parse Authorize Response Failed: ", err)
		return false, nil
	}

	success, ok := response.Result.(bool)

	if !ok || !success {
		return false, responseJSON
	}

	return true, responseJSON
}

func (session *StratumSession) proxyStratum() {

	// 注册会话
	session.manager.RegisterStratumSession(session)

	// 从服务器到客户端
	go func() {
		// 记录当前的币种切换计数
		currentReconnectCounter := session.getReconnectCounter()

		bufLen := session.serverReader.Buffered()
		// 将bufio中的剩余内容写入对端
		if bufLen > 0 {
			buf := make([]byte, bufLen)
			session.serverReader.Read(buf)
			session.clientConn.Write(buf)
		}
		// 释放bufio
		session.serverReader = nil
		// 简单的流复制
		buffer := make([]byte, bufioReaderBufSize)
		_, err := IOCopyBuffer(session.clientConn, session.serverConn, buffer)
		// 流复制结束，说明其中一方关闭了连接
		// 不对BTCAgent应用重连
		if err == ErrReadFailed && !session.isBTCAgent {
			// 服务器关闭了连接，尝试重连
			session.tryReconnect(currentReconnectCounter)
		} else {
			// 客户端关闭了连接，结束会话
			session.Stop()
		}
		if glog.V(3) {
			glog.Info("DownStream: exited; ", session.clientIPPort, "; ", session.fullWorkerName, "; ", session.miningCoin)
		}
	}()

	// 从客户端到服务器
	go func() {
		// 记录当前的币种切换计数
		currentReconnectCounter := session.getReconnectCounter()

		bufLen := session.clientReader.Buffered()
		// 将bufio中的剩余内容写入对端
		if bufLen > 0 {
			buf := make([]byte, bufLen)
			session.clientReader.Read(buf)
			session.serverConn.Write(buf)
		}
		// 释放bufio
		session.clientReader = nil
		// 简单的流复制
		buffer := make([]byte, bufioReaderBufSize)
		bufferLen, err := IOCopyBuffer(session.serverConn, session.clientConn, buffer)
		// 流复制结束，说明其中一方关闭了连接
		// 不对BTCAgent应用重连
		if err == ErrWriteFailed && !session.isBTCAgent {
			// 服务器关闭了连接，尝试重连
			success := session.tryReconnect(currentReconnectCounter)
			// 已经重连过，尝试将缓存中的内容转发到新服务器
			if !success {
				// 若重连已完成，尝试将缓存中的内容转发到新服务器
				if bufferLen > 0 && session.getStat() == StatRunning {
					session.serverConn.Write(buffer[0:bufferLen])
				}
				// 重连未完成时，缓存中的数据一定是提交给前一个服务器的，
				// 可以安全的丢弃。
			}
		} else {
			// 客户端关闭了连接，结束会话
			session.Stop()
		}
		if glog.V(3) {
			glog.Info("UpStream: exited; ", session.clientIPPort, "; ", session.fullWorkerName, "; ", session.miningCoin)
		}
	}()

	// 监控来自zookeeper的切换指令并进行Stratum切换
	go func() {
		// 记录当前的币种切换计数
		currentReconnectCounter := session.getReconnectCounter()

		for {
			<-session.zkWatchEvent

			if !session.IsRunning() {
				break
			}

			if currentReconnectCounter != session.getReconnectCounter() {
				break
			}

			data, event, err := session.manager.zookeeperManager.GetW(session.zkWatchPath, session.sessionID)

			if err != nil {
				glog.Error("Read From Zookeeper Failed, sleep ", zookeeperConnAliveTimeout, "s: ", session.zkWatchPath, "; ", err)
				time.Sleep(zookeeperConnAliveTimeout * time.Second)
				continue
			}

			session.zkWatchEvent = event
			newMiningCoin := string(data)

			// 若币种未改变，则继续监控
			if newMiningCoin == session.miningCoin {
				if glog.V(3) {
					glog.Info("Mining Coin Not Changed: ", session.fullWorkerName, ": ", session.miningCoin, " -> ", newMiningCoin)
				}
				continue
			}

			// 若币种对应的Stratum服务器不存在，则忽略事件并继续监控
			_, exists := session.manager.stratumServerInfoMap[newMiningCoin]
			if !exists {
				glog.Error("Stratum Server Not Found for New Mining Coin: ", newMiningCoin)
				continue
			}

			// 币种已改变
			if glog.V(2) {
				glog.Info("Mining Coin Changed: ", session.fullWorkerName, "; ", session.miningCoin, " -> ", newMiningCoin, "; ", currentReconnectCounter)
			}

			// 进行币种切换
			if session.isBTCAgent {
				// 因为BTCAgent会话是有状态的（一个连接里包含多个AgentSession，
				// 对应多台矿机），所以没有办法安全的无缝切换BTCAgent会话，
				// 只能采用断开连接的方法。
				session.Stop()
			} else {
				// 普通连接，直接切换币种
				session.switchCoinType(newMiningCoin, currentReconnectCounter)
			}
			break
		}

		if glog.V(3) {
			glog.Info("CoinWatcher: exited; ", session.clientIPPort, "; ", session.fullWorkerName, "; ", session.miningCoin)
		}
	}()
}

// 检查是否发生了重连，若未发生重连，则尝试重连
func (session *StratumSession) tryReconnect(currentReconnectCounter uint32) bool {
	session.lock.Lock()
	defer session.lock.Unlock()

	// 会话未在运行，不重连
	if session.runningStat != StatRunning {
		return false
	}

	// 判断是否已经重连过
	if currentReconnectCounter == session.reconnectCounter {
		//未发生重连，尝试重连
		// 状态设为“正在重连服务器”，重连计数器加一
		session.runningStat = StatReconnecting
		session.reconnectCounter++

		go session.reconnectStratumServer(retryTimeWhenServerDown)

		return true
	}

	// 已重连，则不进行任何操作
	return false
}

func (session *StratumSession) switchCoinType(newMiningCoin string, currentReconnectCounter uint32) {
	// 设置新币种
	session.miningCoin = newMiningCoin

	session.lock.Lock()
	// 会话未在运行，放弃操作
	if session.runningStat != StatRunning {
		glog.Warning("SwitchCoinType: session not running")
		return
	}
	// 会话已被其他线程重连，放弃操作
	if currentReconnectCounter != session.reconnectCounter {
		glog.Warning("SwitchCoinType: session reconnected by other goroutine")
		return
	}
	// 会话未被重连，可操作
	// 状态设为“正在重连服务器”，重连计数器加一
	session.runningStat = StatReconnecting
	session.reconnectCounter++
	session.lock.Unlock()

	// 重连服务器
	go session.reconnectStratumServer(retryTimeWhenServerDown)
}

// reconnectStratumServer 重连服务器
func (session *StratumSession) reconnectStratumServer(retryTime int) {
	// 移除会话注册
	session.manager.ReleaseStratumSession(session)

	// 销毁serverReader
	if session.serverReader != nil {
		bufLen := session.serverReader.Buffered()
		// 将bufio中的剩余内容写入对端
		if bufLen > 0 {
			buf := make([]byte, bufLen)
			session.serverReader.Read(buf)
			session.clientConn.Write(buf)
		}
		session.serverReader = nil
	}

	// 断开原服务器
	session.serverConn.Close()
	session.serverConn = nil

	// 重新创建clientReader
	if session.clientReader == nil {
		session.clientReader = bufio.NewReaderSize(session.clientConn, bufioReaderBufSize)
	}

	// 连接服务器
	var err error
	// 至少要尝试一次，所以从-1开始
	for i := -1; i < retryTime; i++ {
		err = session.connectStratumServer()
		if err == nil {
			break
		} else {
			time.Sleep(1 * time.Second)
		}
	}
	if err != nil {
		session.Stop()
		return
	}

	// 回到运行状态
	session.setStat(StatRunning)

	// 转入纯代理模式
	session.proxyStratum()
}

func peekWithTimeout(reader *bufio.Reader, len int, timeout time.Duration) ([]byte, error) {
	e := make(chan error, 1)
	var buffer []byte

	go func() {
		data, err := reader.Peek(len)
		buffer = data
		e <- err
		close(e)
	}()

	select {
	case err := <-e:
		return buffer, err
	case <-time.After(timeout):
		return nil, ErrBufIOReadTimeout
	}
}

func (session *StratumSession) peekFromClientWithTimeout(len int, timeout time.Duration) ([]byte, error) {
	return peekWithTimeout(session.clientReader, len, timeout)
}

func (session *StratumSession) peekFromServerWithTimeout(len int, timeout time.Duration) ([]byte, error) {
	return peekWithTimeout(session.serverReader, len, timeout)
}

func readByteWithTimeout(reader *bufio.Reader, buffer []byte, timeout time.Duration) (int, error) {
	e := make(chan error, 1)
	var length int

	go func() {
		len, err := reader.Read(buffer)
		length = len
		e <- err
		close(e)
	}()

	select {
	case err := <-e:
		return length, err
	case <-time.After(timeout):
		return 0, ErrBufIOReadTimeout
	}
}

func readLineWithTimeout(reader *bufio.Reader, timeout time.Duration) ([]byte, error) {
	e := make(chan error, 1)
	var buffer []byte

	go func() {
		data, err := reader.ReadBytes('\n')
		buffer = data
		e <- err
		close(e)
	}()

	select {
	case err := <-e:
		return buffer, err
	case <-time.After(timeout):
		return nil, ErrBufIOReadTimeout
	}
}

func (session *StratumSession) readByteFromClientWithTimeout(buffer []byte, timeout time.Duration) (int, error) {
	return readByteWithTimeout(session.clientReader, buffer, timeout)
}

func (session *StratumSession) readByteFromServerWithTimeout(buffer []byte, timeout time.Duration) (int, error) {
	return readByteWithTimeout(session.serverReader, buffer, timeout)
}

func (session *StratumSession) readLineFromClientWithTimeout(timeout time.Duration) ([]byte, error) {
	return readLineWithTimeout(session.clientReader, timeout)
}

func (session *StratumSession) readLineFromServerWithTimeout(timeout time.Duration) ([]byte, error) {
	return readLineWithTimeout(session.serverReader, timeout)
}

func (session *StratumSession) writeJSONResponseToClient(jsonData *JSONRPCResponse) (int, error) {
	bytes, err := jsonData.ToJSONBytes()

	if err != nil {
		return 0, err
	}

	defer session.clientConn.Write([]byte{'\n'})
	return session.clientConn.Write(bytes)
}

func (session *StratumSession) writeJSONRequestToServer(jsonData *JSONRPCRequest) (int, error) {
	bytes, err := jsonData.ToJSONBytes()

	if err != nil {
		return 0, err
	}

	defer session.serverConn.Write([]byte{'\n'})
	return session.serverConn.Write(bytes)
}<|MERGE_RESOLUTION|>--- conflicted
+++ resolved
@@ -495,16 +495,10 @@
 	// 对应的服务器不存在
 	if !ok {
 		glog.Error("Stratum Server Not Found: ", session.miningCoin)
-<<<<<<< HEAD
 		if runningStat != StatReconnecting {
-			response := JSONRPCResponse{nil, nil, StratumErrStratumServerNotFound.ToJSONRPCArray()}
+			response := JSONRPCResponse{nil, nil, StratumErrStratumServerNotFound.ToJSONRPCArray(session.manager.serverID)}
 			session.writeJSONResponseToClient(&response)
 		}
-=======
-
-		response := JSONRPCResponse{nil, nil, StratumErrStratumServerNotFound.ToJSONRPCArray(session.manager.serverID)}
-		session.writeJSONResponseToClient(&response)
->>>>>>> 9cdeeb91
 		return StratumErrStratumServerNotFound
 	}
 
@@ -513,16 +507,10 @@
 
 	if err != nil {
 		glog.Error("Connect Stratum Server Failed: ", session.miningCoin, "; ", serverInfo.URL, "; ", err)
-<<<<<<< HEAD
 		if runningStat != StatReconnecting {
-			response := JSONRPCResponse{nil, nil, StratumErrConnectStratumServerFailed.ToJSONRPCArray()}
+			response := JSONRPCResponse{nil, nil, StratumErrConnectStratumServerFailed.ToJSONRPCArray(session.manager.serverID)}
 			session.writeJSONResponseToClient(&response)
 		}
-=======
-
-		response := JSONRPCResponse{nil, nil, StratumErrConnectStratumServerFailed.ToJSONRPCArray(session.manager.serverID)}
-		session.writeJSONResponseToClient(&response)
->>>>>>> 9cdeeb91
 		return StratumErrConnectStratumServerFailed
 	}
 
