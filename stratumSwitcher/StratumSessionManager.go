--- conflicted
+++ resolved
@@ -1,230 +1,227 @@
-package main
-
-import (
-	"errors"
-	"net"
-	"strings"
-	"sync"
-
-	"github.com/golang/glog"
-)
-
-// StratumServerInfo Stratum服务器的信息
-type StratumServerInfo struct {
-	URL string
-}
-
-// StratumServerInfoMap Stratum服务器的信息散列表
-type StratumServerInfoMap map[string]StratumServerInfo
-
-// StratumSessionMap Stratum会话散列表
-type StratumSessionMap map[uint32]*StratumSession
-
-// StratumSessionManager Stratum会话管理器
-type StratumSessionManager struct {
-	// 修改StratumSessionMap时加的锁
-	lock sync.Mutex
-	// 所有处于正常代理状态的会话
-	sessions StratumSessionMap
-	// 会话ID管理器
-	sessionIDManager *SessionIDManager
-	// Stratum服务器列表
-	stratumServerInfoMap StratumServerInfoMap
-	// Zookeeper管理器
-	zookeeperManager *ZookeeperManager
-	// zookeeperSwitcherWatchDir 切换服务监控的zookeeper目录路径
-	// 具体监控的路径为 zookeeperSwitcherWatchDir/子账户名
-	zookeeperSwitcherWatchDir string
-	// 监听的IP和TCP端口
-	tcpListenAddr string
-	// TCP监听对象
-	tcpListener net.Listener
-	// 无停机升级对象
-	upgradable *Upgradable
-<<<<<<< HEAD
-	// 区块链类型
-	chainType ChainType
-=======
-	// 用于在错误信息中展示的serverID
-	serverID uint8
->>>>>>> 9cdeeb91
-}
-
-// NewStratumSessionManager 创建Stratum会话管理器
-func NewStratumSessionManager(conf ConfigData) (manager *StratumSessionManager, err error) {
-	var chainType ChainType
-	var indexBits uint8
-
-	switch strings.ToLower(conf.ChainType) {
-	case "bitcoin":
-		chainType = ChainTypeBitcoin
-		indexBits = 24
-		break
-	case "ethereum":
-		chainType = ChainTypeEthereum
-		indexBits = 16
-		break
-	default:
-		err = errors.New("Unknown ChainType: " + conf.ChainType)
-		return
-	}
-
-	manager = new(StratumSessionManager)
-
-	manager.serverID = conf.ServerID
-	manager.sessions = make(StratumSessionMap)
-	manager.stratumServerInfoMap = conf.StratumServerMap
-	manager.zookeeperSwitcherWatchDir = conf.ZKSwitcherWatchDir
-	manager.tcpListenAddr = conf.ListenAddr
-	manager.chainType = chainType
-
-	manager.sessionIDManager, err = NewSessionIDManager(conf.ServerID, indexBits)
-	if err != nil {
-		return
-	}
-	manager.zookeeperManager, err = NewZookeeperManager(conf.ZKBroker)
-	if err != nil {
-		return
-	}
-
-	return
-}
-
-// RunStratumSession 运行一个Stratum会话
-func (manager *StratumSessionManager) RunStratumSession(conn net.Conn) {
-	// 产生 sessionID （Extranonce1）
-	sessionID, err := manager.sessionIDManager.AllocSessionID()
-
-	if err != nil {
-		conn.Close()
-		glog.Error("NewStratumSession failed: ", err)
-		return
-	}
-
-	session := NewStratumSession(manager, conn, sessionID)
-	session.Run()
-}
-
-// ResumeStratumSession 恢复一个Stratum会话
-func (manager *StratumSessionManager) ResumeStratumSession(sessionData StratumSessionData) {
-	clientConn, clientErr := newConnFromFd(sessionData.ClientConnFD)
-	serverConn, serverErr := newConnFromFd(sessionData.ServerConnFD)
-
-	if clientErr != nil {
-		glog.Error("Resume client conn failed: ", clientErr)
-		return
-	}
-
-	if serverErr != nil {
-		glog.Error("Resume server conn failed: ", clientErr)
-		return
-	}
-
-	if clientConn.RemoteAddr() == nil {
-		glog.Error("Resume client conn failed: downstream exited.")
-		return
-	}
-
-	if serverConn.RemoteAddr() == nil {
-		glog.Error("Resume client conn failed: upstream exited.")
-		return
-	}
-
-	//恢复sessionID
-	err := manager.sessionIDManager.ResumeSessionID(sessionData.SessionID)
-	if err != nil {
-		glog.Error("Resume server conn failed: ", err)
-	}
-
-	session := NewStratumSession(manager, clientConn, sessionData.SessionID)
-	go session.Resume(sessionData, serverConn)
-}
-
-// RegisterStratumSession 注册Stratum会话（在Stratum会话开始正常代理之后调用）
-func (manager *StratumSessionManager) RegisterStratumSession(session *StratumSession) {
-	manager.lock.Lock()
-	manager.sessions[session.sessionID] = session
-	manager.lock.Unlock()
-}
-
-// ReleaseStratumSession 释放Stratum会话（在Stratum会话停止时调用）
-func (manager *StratumSessionManager) ReleaseStratumSession(session *StratumSession) {
-	manager.lock.Lock()
-
-	_, ok := manager.sessions[session.sessionID]
-	if !ok {
-		// 会话未注册，无需释放
-		manager.lock.Unlock()
-		return
-	}
-
-	// 删除已注册的会话
-	delete(manager.sessions, session.sessionID)
-	manager.lock.Unlock()
-	// 释放会话ID
-	manager.sessionIDManager.FreeSessionID(session.sessionID)
-	// 从Zookeeper管理器中删除币种监控
-	manager.zookeeperManager.ReleaseW(session.zkWatchPath, session.sessionID)
-}
-
-// Run 开始运行StratumSwitcher服务
-func (manager *StratumSessionManager) Run(runtimeData RuntimeData) {
-	var err error
-
-	if runtimeData.Action == "upgrade" {
-		// 恢复 TCP 会话
-		for _, sessionData := range runtimeData.SessionDatas {
-			manager.ResumeStratumSession(sessionData)
-		}
-
-		// 恢复之前的TCP监听
-		// 可能会恢复失败。若恢复失败，则重新监听。
-		if runtimeData.TCPListenerFD != 0 {
-			glog.Info("Resume TCP Listener: fd ", runtimeData.TCPListenerFD)
-			manager.tcpListener, err = newListenerFromFd(runtimeData.TCPListenerFD)
-
-			if err != nil {
-				glog.Error("resume failed: ", err)
-				manager.tcpListener = nil
-			}
-		}
-	}
-
-	// 全新监听，或在恢复监听失败时重新监听
-	if manager.tcpListener == nil {
-		// TCP监听
-		glog.Info("Listen TCP ", manager.tcpListenAddr)
-		manager.tcpListener, err = net.Listen("tcp", manager.tcpListenAddr)
-
-		if err != nil {
-			glog.Fatal("listen failed: ", err)
-			return
-		}
-	}
-
-	manager.Upgradable()
-
-	for {
-		conn, err := manager.tcpListener.Accept()
-
-		if err != nil {
-			continue
-		}
-
-		go manager.RunStratumSession(conn)
-	}
-}
-
-// Upgradable 使StratumSwitcher可无停机升级
-func (manager *StratumSessionManager) Upgradable() {
-	manager.upgradable = NewUpgradable(manager)
-
-	go signalUSR2Listener(func() {
-		err := manager.upgradable.upgradeStratumSwitcher()
-		if err != nil {
-			glog.Error("Upgrade Failed: ", err)
-		}
-	})
-
-	glog.Info("Stratum Switcher is Now Upgradable.")
-}
+package main
+
+import (
+	"errors"
+	"net"
+	"strings"
+	"sync"
+
+	"github.com/golang/glog"
+)
+
+// StratumServerInfo Stratum服务器的信息
+type StratumServerInfo struct {
+	URL string
+}
+
+// StratumServerInfoMap Stratum服务器的信息散列表
+type StratumServerInfoMap map[string]StratumServerInfo
+
+// StratumSessionMap Stratum会话散列表
+type StratumSessionMap map[uint32]*StratumSession
+
+// StratumSessionManager Stratum会话管理器
+type StratumSessionManager struct {
+	// 修改StratumSessionMap时加的锁
+	lock sync.Mutex
+	// 所有处于正常代理状态的会话
+	sessions StratumSessionMap
+	// 会话ID管理器
+	sessionIDManager *SessionIDManager
+	// Stratum服务器列表
+	stratumServerInfoMap StratumServerInfoMap
+	// Zookeeper管理器
+	zookeeperManager *ZookeeperManager
+	// zookeeperSwitcherWatchDir 切换服务监控的zookeeper目录路径
+	// 具体监控的路径为 zookeeperSwitcherWatchDir/子账户名
+	zookeeperSwitcherWatchDir string
+	// 监听的IP和TCP端口
+	tcpListenAddr string
+	// TCP监听对象
+	tcpListener net.Listener
+	// 无停机升级对象
+	upgradable *Upgradable
+	// 区块链类型
+	chainType ChainType
+	// 用于在错误信息中展示的serverID
+	serverID uint8
+}
+
+// NewStratumSessionManager 创建Stratum会话管理器
+func NewStratumSessionManager(conf ConfigData) (manager *StratumSessionManager, err error) {
+	var chainType ChainType
+	var indexBits uint8
+
+	switch strings.ToLower(conf.ChainType) {
+	case "bitcoin":
+		chainType = ChainTypeBitcoin
+		indexBits = 24
+		break
+	case "ethereum":
+		chainType = ChainTypeEthereum
+		indexBits = 16
+		break
+	default:
+		err = errors.New("Unknown ChainType: " + conf.ChainType)
+		return
+	}
+
+	manager = new(StratumSessionManager)
+
+	manager.serverID = conf.ServerID
+	manager.sessions = make(StratumSessionMap)
+	manager.stratumServerInfoMap = conf.StratumServerMap
+	manager.zookeeperSwitcherWatchDir = conf.ZKSwitcherWatchDir
+	manager.tcpListenAddr = conf.ListenAddr
+	manager.chainType = chainType
+
+	manager.sessionIDManager, err = NewSessionIDManager(conf.ServerID, indexBits)
+	if err != nil {
+		return
+	}
+	manager.zookeeperManager, err = NewZookeeperManager(conf.ZKBroker)
+	if err != nil {
+		return
+	}
+
+	return
+}
+
+// RunStratumSession 运行一个Stratum会话
+func (manager *StratumSessionManager) RunStratumSession(conn net.Conn) {
+	// 产生 sessionID （Extranonce1）
+	sessionID, err := manager.sessionIDManager.AllocSessionID()
+
+	if err != nil {
+		conn.Close()
+		glog.Error("NewStratumSession failed: ", err)
+		return
+	}
+
+	session := NewStratumSession(manager, conn, sessionID)
+	session.Run()
+}
+
+// ResumeStratumSession 恢复一个Stratum会话
+func (manager *StratumSessionManager) ResumeStratumSession(sessionData StratumSessionData) {
+	clientConn, clientErr := newConnFromFd(sessionData.ClientConnFD)
+	serverConn, serverErr := newConnFromFd(sessionData.ServerConnFD)
+
+	if clientErr != nil {
+		glog.Error("Resume client conn failed: ", clientErr)
+		return
+	}
+
+	if serverErr != nil {
+		glog.Error("Resume server conn failed: ", clientErr)
+		return
+	}
+
+	if clientConn.RemoteAddr() == nil {
+		glog.Error("Resume client conn failed: downstream exited.")
+		return
+	}
+
+	if serverConn.RemoteAddr() == nil {
+		glog.Error("Resume client conn failed: upstream exited.")
+		return
+	}
+
+	//恢复sessionID
+	err := manager.sessionIDManager.ResumeSessionID(sessionData.SessionID)
+	if err != nil {
+		glog.Error("Resume server conn failed: ", err)
+	}
+
+	session := NewStratumSession(manager, clientConn, sessionData.SessionID)
+	go session.Resume(sessionData, serverConn)
+}
+
+// RegisterStratumSession 注册Stratum会话（在Stratum会话开始正常代理之后调用）
+func (manager *StratumSessionManager) RegisterStratumSession(session *StratumSession) {
+	manager.lock.Lock()
+	manager.sessions[session.sessionID] = session
+	manager.lock.Unlock()
+}
+
+// ReleaseStratumSession 释放Stratum会话（在Stratum会话停止时调用）
+func (manager *StratumSessionManager) ReleaseStratumSession(session *StratumSession) {
+	manager.lock.Lock()
+
+	_, ok := manager.sessions[session.sessionID]
+	if !ok {
+		// 会话未注册，无需释放
+		manager.lock.Unlock()
+		return
+	}
+
+	// 删除已注册的会话
+	delete(manager.sessions, session.sessionID)
+	manager.lock.Unlock()
+	// 释放会话ID
+	manager.sessionIDManager.FreeSessionID(session.sessionID)
+	// 从Zookeeper管理器中删除币种监控
+	manager.zookeeperManager.ReleaseW(session.zkWatchPath, session.sessionID)
+}
+
+// Run 开始运行StratumSwitcher服务
+func (manager *StratumSessionManager) Run(runtimeData RuntimeData) {
+	var err error
+
+	if runtimeData.Action == "upgrade" {
+		// 恢复 TCP 会话
+		for _, sessionData := range runtimeData.SessionDatas {
+			manager.ResumeStratumSession(sessionData)
+		}
+
+		// 恢复之前的TCP监听
+		// 可能会恢复失败。若恢复失败，则重新监听。
+		if runtimeData.TCPListenerFD != 0 {
+			glog.Info("Resume TCP Listener: fd ", runtimeData.TCPListenerFD)
+			manager.tcpListener, err = newListenerFromFd(runtimeData.TCPListenerFD)
+
+			if err != nil {
+				glog.Error("resume failed: ", err)
+				manager.tcpListener = nil
+			}
+		}
+	}
+
+	// 全新监听，或在恢复监听失败时重新监听
+	if manager.tcpListener == nil {
+		// TCP监听
+		glog.Info("Listen TCP ", manager.tcpListenAddr)
+		manager.tcpListener, err = net.Listen("tcp", manager.tcpListenAddr)
+
+		if err != nil {
+			glog.Fatal("listen failed: ", err)
+			return
+		}
+	}
+
+	manager.Upgradable()
+
+	for {
+		conn, err := manager.tcpListener.Accept()
+
+		if err != nil {
+			continue
+		}
+
+		go manager.RunStratumSession(conn)
+	}
+}
+
+// Upgradable 使StratumSwitcher可无停机升级
+func (manager *StratumSessionManager) Upgradable() {
+	manager.upgradable = NewUpgradable(manager)
+
+	go signalUSR2Listener(func() {
+		err := manager.upgradable.upgradeStratumSwitcher()
+		if err != nil {
+			glog.Error("Upgrade Failed: ", err)
+		}
+	})
+
+	glog.Info("Stratum Switcher is Now Upgradable.")
+}